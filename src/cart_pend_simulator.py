--- conflicted
+++ resolved
@@ -223,11 +223,7 @@
                          "for transformation from {0:s} to {1:s}".format(SIMFRAME,CONTFRAME))
             return
 
-<<<<<<< HEAD
-        self.q0 = np.array((2*position[1], 0.0, 2*position[1]))
-=======
         self.q0 = np.array((SCALE*position[1], 0.01, SCALE*position[1]))
->>>>>>> 1f446bc5
         self.dq0 = np.zeros(self.system.nQd) 
         self.mvi.initialize_from_state(0, self.q0, self.dq0)
         self.system.q = self.mvi.q1
@@ -256,12 +252,8 @@
 
         # now we can use this position to integrate the trep simulation:
         ucont = np.zeros(self.mvi.nk)
-<<<<<<< HEAD
-        ucont[self.system.kin_configs.index(self.system.get_config('ys'))] = 2*position[1]
-=======
         ucont[self.system.kin_configs.index(self.system.get_config('ys'))] = SCALE*position[1]#self.prev[0]
         
->>>>>>> 1f446bc5
         
         # step integrator:
         try:
