#!/usr/bin/env python

"""
Kathleen Fitzsimons
**modified from trep_omni spherical pendulum simulation

This node runs a timer that looks up the TF from the base link of the omni to
the end of the stylus. It then uses the y-portion(right-left) of this pose to 
drive a trep simulation. SAC is used to provide force feedback and the 
location of a green marker to guide the user.
The position of the cart and pendulum is also published.

SUBSCRIBERS:
    - omni1_button (phantom_omni/PhantomButtonEvent)

PUBLISHERS:
    - mass_point (PointStamped)
    - cart_point (PointStamped)
    - sac_point (PointStamped)
    - visualization_marker_array (MarkerArray)
    - omni1_force_feedback (phantom_omni/OmniFeedback)

SERVICES:

"""

################
# ROS IMPORTS: #
################
import rospy
import tf
from tf import transformations as TR
from geometry_msgs.msg import PointStamped
from geometry_msgs.msg import TransformStamped
import geometry_msgs.msg as GM
from phantom_omni.msg import PhantomButtonEvent
from phantom_omni.msg import OmniFeedback
from std_msgs.msg import ColorRGBA
import visualization_msgs.msg as VM


###################
# NON-ROS IMPORTS #
###################
import sactrep
import trep
from trep import tx, ty, tz, rx, ry, rz
import numpy as np
import copy
import time


####################
# GLOBAL CONSTANTS #
####################
<<<<<<< HEAD
DT = 4/100.
M = 0.05 #kg
L = 0.75 # m
B = 0.002 # damping
g = 9.81 #m/s^2
MAXSTEP = 1.0 #m/s
Kz = 5.0 #N/m
Kx = 5.0 #N/m
SACEFFORT=0.3
=======
DT = 4./100.
M = 0.05 #kg
L = 0.5 # m
B = 0.002 # damping
g = 9.81 #m/s^2
MAXSTEP = 20 #m/s^2
SACEFFORT=0.02
>>>>>>> 907b4151
BASEFRAME = "base"
CONTFRAME = "stylus"
SIMFRAME = "trep_world"
MASSFRAME = "pend_mass"
CARTFRAME = "cart"
SACFRAME = "SAC"
NQ = 3 #number of configuration variables in the system
NU = 1 #number of inputs in the system

def build_system(): #simulated trep system
    system = trep.System()
    frames = [
        ty('ys', name='y-stylus', kinematic=True),
        ty('yc',name=CARTFRAME, mass=M), [
            rx('theta', name="pendShoulder"), [
                tz(-L, name=MASSFRAME, mass=M)]]]
    system.import_frames(frames)
    trep.constraints.PointOnPlane(system, 'y-stylus', (0.,1.0,0.), CARTFRAME)
    trep.potentials.Gravity(system, (0,0,-g))
    trep.forces.Damping(system, B)
    #trep.forces.ConfigForce(system,'yc','cart_force')
    return system

def proj_func(x): #angle wrapping function
    x[1] = np.fmod(x[1]+np.pi, 2.0*np.pi)
    if(x[1] < 0):
        x[1] = x[1]+2.0*np.pi
    x[1] = x[1] - np.pi

def xdes_func(t, x, xdes):
<<<<<<< HEAD
    xdes[1]=np.pi

def build_sac_control(self): #build secondary trep system with force inputs
    self.sactrepsys = trep.System()
    frames = [
        ty('yc',name=CARTFRAME, mass=M), [
            rx('theta', name="pendShoulder"), [
                tz(-L, name=MASSFRAME, mass=M)]]]
    self.sactrepsys.import_frames(frames)
    trep.potentials.Gravity(self.sactrepsys, (0,0,-g))
    trep.forces.Damping(self.sactrepsys, B)
    trep.forces.ConfigForce(self.sactrepsys,"yc","cart_force")
    sacsys=sactrep.Sac(self.sactrepsys)
    sacsys.T = 1.0
    sacsys.lam = -5
=======
    xdes[1] = np.pi

def build_sac_control(system):
    sacsys=sactrep.Sac(system)
    sacsys.T = 1.0
    sacsys.lam = -20
>>>>>>> 907b4151
    sacsys.maxdt = 0.2
    sacsys.ts = DT
    sacsys.usat = [[MAXSTEP, -MAXSTEP]]
    sacsys.calc_tm = DT
    sacsys.u2search = False
<<<<<<< HEAD
    sacsys.Q = np.diag([100,200,0,50]) # x,th,xd,thd
    sacsys.P = 0*np.diag([0,0,0,0])
    sacsys.R = 0.3*np.identity(1)
=======
    sacsys.Q = np.diag([100,200,100,0,50,0]) # yc,th,ys,ycd,thd,ysd
    sacsys.P = 0*np.diag([0,0,0,0,0,0])
    sacsys.R = 0.3*np.identity(NU)
>>>>>>> 907b4151
    sacsys.set_proj_func(proj_func)
    sacsys.set_xdes_func(xdes_func)
    return sacsys

<<<<<<< HEAD
def compute_control(self):
    self.sactrepsys.q = self.system.q[0:2]   #update secondary trep system 
    self.sactrepsys.dq = self.system.dq[0:2] #with configuration of simulation
    self.sacsys.calc_u()
    return self.sacsys.controls
    
=======
 
>>>>>>> 907b4151
class PendSimulator:

    def __init__(self):
        rospy.loginfo("Creating PendSimulator class")
        
        # define running flag:
        self.running_flag = False
        self.grey_flag = False
        self.fb_flag = False # SAC feedback flag

        # setup markers
        self.setup_markers()
        
        # setup publishers, subscribers, timers:
        self.button_sub = rospy.Subscriber("omni1_button", PhantomButtonEvent, self.buttoncb)
        self.sim_timer = rospy.Timer(rospy.Duration(DT), self.timercb)
        self.mass_pub = rospy.Publisher("mass_point", PointStamped)
        self.cart_pub = rospy.Publisher("cart_point", PointStamped)
        self.sac_pub = rospy.Publisher("sac_point", PointStamped)
        self.marker_pub = rospy.Publisher("visualization_marker_array", VM.MarkerArray)
        self.force_pub = rospy.Publisher("omni1_force_feedback", OmniFeedback)
        self.br = tf.TransformBroadcaster()
        self.listener = tf.TransformListener()

        return

    def setup_markers(self):
        self.markers = VM.MarkerArray()
        # mass marker
        self.mass_marker = VM.Marker()
        self.mass_marker.action = VM.Marker.ADD
        self.mass_marker.color = ColorRGBA(*[1.0, 1.0, 1.0, 1.0])
        self.mass_marker.header.frame_id = rospy.get_namespace() + SIMFRAME 
        self.mass_marker.lifetime = rospy.Duration(5*DT)
        self.mass_marker.scale = GM.Vector3(*[0.05, 0.05, 0.05])
        self.mass_marker.type = VM.Marker.SPHERE
        self.mass_marker.id = 0
        # link marker
        self.link_marker = copy.deepcopy(self.mass_marker)
        self.link_marker.type = VM.Marker.LINE_STRIP
        self.link_marker.color = ColorRGBA(*[0.1, 0.1, 1.0, 1.0])
        self.link_marker.scale = GM.Vector3(*[0.005, 0.05, 0.05])
        self.link_marker.id = 1
        #cart marker
        self.cart_marker = copy.deepcopy(self.mass_marker)
        self.cart_marker.type = VM.Marker.CUBE
        self.cart_marker.color = ColorRGBA(*[0.1, 0.1, 0.1, 0.75])
        self.cart_marker.scale = GM.Vector3(*[0.05, 0.05, 0.05])
        self.cart_marker.id = 2
        
        #sac marker
        self.sac_marker = copy.deepcopy(self.cart_marker)
        self.sac_marker.type = VM.Marker.CUBE
        self.sac_marker.color = ColorRGBA(*[0.05, 1.0, 0.05, 1.0])
        self.sac_marker.lifetime = rospy.Duration(10*DT)
        self.sac_marker.scale = GM.Vector3(*[0.05, 0.05, 0.05])
        self.sac_marker.id = 3

        self.markers.markers.append(self.mass_marker)
        self.markers.markers.append(self.link_marker)
        self.markers.markers.append(self.cart_marker)
        self.markers.markers.append(self.sac_marker)
        return
    
        
    def setup_integrator(self):
        self.system = build_system()
        self.sacsys = build_sac_control(self.system)
        self.mvi = trep.MidpointVI(self.system)
                    
        # get the position of the omni in the trep frame
        if self.listener.frameExists(SIMFRAME) and self.listener.frameExists(CONTFRAME):
            t = self.listener.getLatestCommonTime(SIMFRAME, CONTFRAME)
            try:
                position, quaternion = self.listener.lookupTransform(SIMFRAME, CONTFRAME, t)
            except (tf.Exception):
                rospy.logerr("Could not transform from "\
                             "{0:s} to {1:s}".format(SIMFRAME,CONTFRAME))
                return
        else:
            rospy.logerr("Could not find required frames "\
                         "for transformation from {0:s} to {1:s}".format(SIMFRAME,CONTFRAME))
            return
<<<<<<< HEAD
        self.x0 = position[0]  #get initial position for linear springs
        self.z0 = position[2]  
        self.q0 = np.array((position[1], np.pi,position[1]))
        self.dq0 = np.zeros(self.system.nQd) 
        self.mvi.initialize_from_state(0, self.q0, self.dq0)
        self.sactrepsys.q = self.mvi.q1[0:2] # initial sactrep with position
=======
        self.q0 = np.array((position[1], 0.0, position[1]))
        self.dq0 = np.zeros(self.system.nQd) 
        self.mvi.initialize_from_state(0, self.q0, self.dq0)
        self.system.q = self.mvi.q1
>>>>>>> 907b4151
        self.sacsys.init()
        return

    
    def timercb(self, data):
        if not self.running_flag:
            return
        if self.listener.frameExists(SIMFRAME) and self.listener.frameExists(CONTFRAME):
            t = self.listener.getLatestCommonTime(SIMFRAME, CONTFRAME)
            try:
                position, quaternion = self.listener.lookupTransform(SIMFRAME, CONTFRAME, t)
            except (tf.Exception):
                rospy.logerr("Could not transform from "\
                             "{0:s} to {1:s}".format(SIMFRAME,CONTFRAME))
                return
        else:
            rospy.logerr("Could not find required frames "\
                         "for transformation from {0:s} to {1:s}".format(SIMFRAME,CONTFRAME))
            return
<<<<<<< HEAD
       # now we can use this position to integrate the trep simulation:
        ucont = np.zeros(NU)
        ucont[self.system.kin_configs.index(self.system.get_config('ys'))] = position[1]
        
        #compute the SAC control 
        self.usac = compute_control(self)
        rospy.loginfo("SAC control: %s"%self.usac)
       
=======
        # now we can use this position to integrate the trep simulation:
        ucont = np.zeros(self.mvi.nk)
        ucont[self.system.kin_configs.index(self.system.get_config('ys'))] = position[1]
        
        #compute the SAC control
        self.sacsys.calc_u()
        t_app = self.sacsys.t_app[1]-self.sacsys.t_app[0]
          #convert kinematic acceleration to new position of SAC marker
        self.usac = self.system.q[0]+((self.system.dq[0]*t_app) + (0.5*self.sacsys.controls[0]*t_app*t_app))
        
        
        
>>>>>>> 907b4151
        # step integrator:
        try:
            self.mvi.step(self.mvi.t2 + DT,k2=ucont)
        except trep.ConvergenceError as e:
            rospy.loginfo("Could not take step: %s"%e.message)
            return
<<<<<<< HEAD
=======
              
>>>>>>> 907b4151
        # if we successfully integrated, let's publish the point and the tf
        p = PointStamped()
        p.header.stamp = rospy.Time.now()
        p.header.frame_id = SIMFRAME
        # get transform from trep world to mass frame:
        gwm = self.system.get_frame(MASSFRAME).g()
        ptrans = gwm[0:3, -1]
        # print ptrans
        p.point.x = ptrans[0]
        p.point.y = ptrans[1]
        p.point.z = ptrans[2]
        self.mass_pub.publish(p)
        # now we can send the transform:
        qtrans = TR.quaternion_from_matrix(gwm)
        self.br.sendTransform(ptrans, qtrans, p.header.stamp, MASSFRAME, SIMFRAME)
        ##cart sim   
 	pc = PointStamped()
        pc.header.stamp = rospy.Time.now()
        pc.header.frame_id = SIMFRAME
        # get transform from trep world to cart frame:
        gwc = self.system.get_frame(CARTFRAME).g()
        ptransc = gwc[0:3, -1]
        # print ptransc
        pc.point.x = ptransc[0]
        pc.point.y = ptransc[1]
        pc.point.z = ptransc[2]
        self.cart_pub.publish(pc)
        # now we can send the transform:
        qtransc = TR.quaternion_from_matrix(gwc)
        self.br.sendTransform(ptransc, qtransc, pc.header.stamp, CARTFRAME, SIMFRAME)
       
        ##sac sim   
 	pu = PointStamped()
        pu.header.stamp = rospy.Time.now()
        pu.header.frame_id = SIMFRAME
        # get transform from trep world to cart frame:
	gwu = copy.copy(gwc)
        gwu.itemset((1,3), self.usac)
	ptransu = gwu[0:3, -1]
        # print ptransc
        pu.point.x = ptransu[0]
        pu.point.y = ptransu[1]
        pu.point.z = ptransu[2]
        self.sac_pub.publish(pu)
        # now we can send the transform:
        qtransu = TR.quaternion_from_matrix(gwu)
        self.br.sendTransform(ptransu, qtransu, pu.header.stamp, SACFRAME, SIMFRAME)
        
        # now we can publish the markers:
        for m in self.markers.markers:
            m.header.stamp = p.header.stamp
        self.mass_marker.pose = GM.Pose(position=GM.Point(*ptrans))
        p1 = GM.Point(*ptrans)
        p2 = GM.Point(*ptransc)
        self.link_marker.points = [p1, p2]
        self.cart_marker.pose = GM.Pose(position=GM.Point(*ptransc))
        #self.marker_pub.publish(self.markers)

        # now we can render the forces and update the SAC Marker every other iteration:
        if self.fb_flag == False:
            self.render_forces()
            self.sac_marker.pose = GM.Pose(position=GM.Point(*ptransu))
            self.fb_flag = True
        else:
            self.fb_flag = False

        self.marker_pub.publish(self.markers)
  
        return
        

    def render_forces(self):
        # get the position of the stylus in the omni's base frame
        if self.listener.frameExists(BASEFRAME) and self.listener.frameExists(CONTFRAME):
            t = self.listener.getLatestCommonTime(BASEFRAME, CONTFRAME)
            try:
                position, quaternion = self.listener.lookupTransform(BASEFRAME, CONTFRAME, t)
            except (tf.Exception):
                rospy.logerr("Could not transform from "\
                             "{0:s} to {1:s}".format(BASEFRAME,CONTFRAME))
                return
        else:
            rospy.logerr("Could not find required frames "\
                         "for transformation from {0:s} to {1:s}".format(BASEFRAME,CONTFRAME))
            return
        # get force magnitude
<<<<<<< HEAD
        lam = 0 #self.system.lambda_() #ignore the constraint force
        plam=np.array([0.,1.,0.])
        flam = lam*plam #((plam)/np.linalg.norm(plam))
        fx = np.array([Kx*(self.x0-position2[0]),0,0]) #linear springs to hold stylus on line
        fz = np.array([0,0,Kz*(self.z0-position2[2])])
        fsac = np.array([0.,SACEFFORT*self.usac,0.])
        ftemp = np.add(flam, fz)
        ftemp2 = np.add(ftemp, fx)
        fvec = np.add(ftemp2, fsac)
=======
        fsac = np.array([0.,SACEFFORT*self.sacsys.controls[0],0.])
>>>>>>> 907b4151
        # the following transform was figured out only through
        # experimentation. The frame that forces are rendered in is not aligned
        # with /trep_world or /base:
        fvec = np.array([fsac[1], fsac[2], fsac[0]])
        f = GM.Vector3(*fvec)
        p = GM.Vector3(*position)
        self.force_pub.publish(OmniFeedback(force=f, position=p))
        return
        
    def buttoncb(self, data):
        if data.grey_button == 1 and data.white_button == 0 and self.running_flag == False:
            rospy.loginfo("Integration primed")
            self.grey_flag = True
        elif data.grey_button == 0 and data.white_button == 0 and self.grey_flag == True and self.running_flag == False:
            # then we previously pushed only the grey button, and we just released it
            rospy.loginfo("Starting integration")
            self.setup_integrator()
            self.running_flag = True
        elif data.grey_button == 0 and data.white_button == 0 and self.grey_flag == True and self.running_flag == True:
            # then the sim is already running and nothing should happend
            rospy.loginfo("Integration already running")
        elif data.white_button == 1:
            rospy.loginfo("Integration stopped")
            self.grey_flag = False
            self.running_flag = False
            self.force_pub.publish(OmniFeedback(force=GM.Vector3(), position=GM.Vector3()))
        return



def main():
    """
    Run the main loop, by instatiating a System class, and then
    calling ros.spin
    """
    rospy.init_node('cart_pend_sim', log_level=rospy.INFO)

    try:
        sim = PendSimulator()
    except rospy.ROSInterruptException: pass

    rospy.spin()


if __name__=='__main__':
    main()<|MERGE_RESOLUTION|>--- conflicted
+++ resolved
@@ -53,17 +53,6 @@
 ####################
 # GLOBAL CONSTANTS #
 ####################
-<<<<<<< HEAD
-DT = 4/100.
-M = 0.05 #kg
-L = 0.75 # m
-B = 0.002 # damping
-g = 9.81 #m/s^2
-MAXSTEP = 1.0 #m/s
-Kz = 5.0 #N/m
-Kx = 5.0 #N/m
-SACEFFORT=0.3
-=======
 DT = 4./100.
 M = 0.05 #kg
 L = 0.5 # m
@@ -71,7 +60,6 @@
 g = 9.81 #m/s^2
 MAXSTEP = 20 #m/s^2
 SACEFFORT=0.02
->>>>>>> 907b4151
 BASEFRAME = "base"
 CONTFRAME = "stylus"
 SIMFRAME = "trep_world"
@@ -102,58 +90,24 @@
     x[1] = x[1] - np.pi
 
 def xdes_func(t, x, xdes):
-<<<<<<< HEAD
-    xdes[1]=np.pi
-
-def build_sac_control(self): #build secondary trep system with force inputs
-    self.sactrepsys = trep.System()
-    frames = [
-        ty('yc',name=CARTFRAME, mass=M), [
-            rx('theta', name="pendShoulder"), [
-                tz(-L, name=MASSFRAME, mass=M)]]]
-    self.sactrepsys.import_frames(frames)
-    trep.potentials.Gravity(self.sactrepsys, (0,0,-g))
-    trep.forces.Damping(self.sactrepsys, B)
-    trep.forces.ConfigForce(self.sactrepsys,"yc","cart_force")
-    sacsys=sactrep.Sac(self.sactrepsys)
-    sacsys.T = 1.0
-    sacsys.lam = -5
-=======
-    xdes[1] = np.pi
+     xdes[1] = np.pi
 
 def build_sac_control(system):
     sacsys=sactrep.Sac(system)
     sacsys.T = 1.0
     sacsys.lam = -20
->>>>>>> 907b4151
     sacsys.maxdt = 0.2
     sacsys.ts = DT
     sacsys.usat = [[MAXSTEP, -MAXSTEP]]
     sacsys.calc_tm = DT
     sacsys.u2search = False
-<<<<<<< HEAD
-    sacsys.Q = np.diag([100,200,0,50]) # x,th,xd,thd
-    sacsys.P = 0*np.diag([0,0,0,0])
-    sacsys.R = 0.3*np.identity(1)
-=======
     sacsys.Q = np.diag([100,200,100,0,50,0]) # yc,th,ys,ycd,thd,ysd
     sacsys.P = 0*np.diag([0,0,0,0,0,0])
     sacsys.R = 0.3*np.identity(NU)
->>>>>>> 907b4151
     sacsys.set_proj_func(proj_func)
     sacsys.set_xdes_func(xdes_func)
     return sacsys
 
-<<<<<<< HEAD
-def compute_control(self):
-    self.sactrepsys.q = self.system.q[0:2]   #update secondary trep system 
-    self.sactrepsys.dq = self.system.dq[0:2] #with configuration of simulation
-    self.sacsys.calc_u()
-    return self.sacsys.controls
-    
-=======
- 
->>>>>>> 907b4151
 class PendSimulator:
 
     def __init__(self):
@@ -237,19 +191,11 @@
             rospy.logerr("Could not find required frames "\
                          "for transformation from {0:s} to {1:s}".format(SIMFRAME,CONTFRAME))
             return
-<<<<<<< HEAD
-        self.x0 = position[0]  #get initial position for linear springs
-        self.z0 = position[2]  
-        self.q0 = np.array((position[1], np.pi,position[1]))
-        self.dq0 = np.zeros(self.system.nQd) 
-        self.mvi.initialize_from_state(0, self.q0, self.dq0)
-        self.sactrepsys.q = self.mvi.q1[0:2] # initial sactrep with position
-=======
+
         self.q0 = np.array((position[1], 0.0, position[1]))
         self.dq0 = np.zeros(self.system.nQd) 
         self.mvi.initialize_from_state(0, self.q0, self.dq0)
         self.system.q = self.mvi.q1
->>>>>>> 907b4151
         self.sacsys.init()
         return
 
@@ -269,16 +215,7 @@
             rospy.logerr("Could not find required frames "\
                          "for transformation from {0:s} to {1:s}".format(SIMFRAME,CONTFRAME))
             return
-<<<<<<< HEAD
-       # now we can use this position to integrate the trep simulation:
-        ucont = np.zeros(NU)
-        ucont[self.system.kin_configs.index(self.system.get_config('ys'))] = position[1]
-        
-        #compute the SAC control 
-        self.usac = compute_control(self)
-        rospy.loginfo("SAC control: %s"%self.usac)
-       
-=======
+
         # now we can use this position to integrate the trep simulation:
         ucont = np.zeros(self.mvi.nk)
         ucont[self.system.kin_configs.index(self.system.get_config('ys'))] = position[1]
@@ -288,20 +225,14 @@
         t_app = self.sacsys.t_app[1]-self.sacsys.t_app[0]
           #convert kinematic acceleration to new position of SAC marker
         self.usac = self.system.q[0]+((self.system.dq[0]*t_app) + (0.5*self.sacsys.controls[0]*t_app*t_app))
-        
-        
-        
->>>>>>> 907b4151
+                   
         # step integrator:
         try:
             self.mvi.step(self.mvi.t2 + DT,k2=ucont)
         except trep.ConvergenceError as e:
             rospy.loginfo("Could not take step: %s"%e.message)
             return
-<<<<<<< HEAD
-=======
               
->>>>>>> 907b4151
         # if we successfully integrated, let's publish the point and the tf
         p = PointStamped()
         p.header.stamp = rospy.Time.now()
@@ -388,19 +319,7 @@
                          "for transformation from {0:s} to {1:s}".format(BASEFRAME,CONTFRAME))
             return
         # get force magnitude
-<<<<<<< HEAD
-        lam = 0 #self.system.lambda_() #ignore the constraint force
-        plam=np.array([0.,1.,0.])
-        flam = lam*plam #((plam)/np.linalg.norm(plam))
-        fx = np.array([Kx*(self.x0-position2[0]),0,0]) #linear springs to hold stylus on line
-        fz = np.array([0,0,Kz*(self.z0-position2[2])])
-        fsac = np.array([0.,SACEFFORT*self.usac,0.])
-        ftemp = np.add(flam, fz)
-        ftemp2 = np.add(ftemp, fx)
-        fvec = np.add(ftemp2, fsac)
-=======
         fsac = np.array([0.,SACEFFORT*self.sacsys.controls[0],0.])
->>>>>>> 907b4151
         # the following transform was figured out only through
         # experimentation. The frame that forces are rendered in is not aligned
         # with /trep_world or /base:
