--- conflicted
+++ resolved
@@ -56,27 +56,14 @@
 
 DT = 1./30.
 TS = 1./5.
-<<<<<<< HEAD
 M = 0.2 #kg
 L = 1 # m
 B = 0.01 # damping
-=======
-M = 0.1 #kg
-L = 2.0 # m
-B = 0.1 # damping
->>>>>>> 46ca950c
 g = 9.81 #m/s^2
 SCALE = 16
 Kp = 200.0/SCALE
 Kd = 50.0/SCALE
-<<<<<<< HEAD
-WALL = SCALE*0.2
-EPS = 0.#10**(-3)
 MAXSTEP = 35. #m/s^2
-SACEFFORT=1.0*SCALE
-=======
-MAXSTEP = 20. #m/s^2
->>>>>>> 46ca950c
 BASEFRAME = "base"
 CONTFRAME = "stylus"
 SIMFRAME = "trep_world"
@@ -113,11 +100,7 @@
     sacsyst.usat = [[MAXSTEP, -MAXSTEP]]
     sacsyst.calc_tm = DT
     sacsyst.u2search = True
-<<<<<<< HEAD
     sacsyst.Q = np.diag([200,150,0,50]) # th, x, thd, xd
-=======
-    sacsyst.Q = np.diag([200,20,0,1]) # th, x, thd, xd
->>>>>>> 46ca950c
     sacsyst.P = np.diag([0,0,0,0])
     sacsyst.R = 0.3*np.identity(1)
     sacsyst.set_proj_func(proj_func)
