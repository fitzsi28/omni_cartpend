#!/usr/bin/env python

"""
Kathleen Fitzsimons
**modified from trep_omni spherical pendulum simulation

This node runs a timer that looks up the TF from the base link of the omni to
the end of the stylus. It then uses the y-portion(right-left) of this pose to 
drive a trep simulation. SAC is used to provide force feedback and the 
location of a green marker to guide the user.
The position of the cart is also published.

SUBSCRIBERS:
    - omni1_button (phantom_omni/PhantomButtonEvent)

PUBLISHERS:
    - cart_point (PointStamped)
    - sac_point (PointStamped)
    - visualization_marker_array (MarkerArray)
    - omni1_force_feedback (phantom_omni/OmniFeedback)

SERVICES:

"""

################
# ROS IMPORTS: #
################
import rospy
import tf
from tf import transformations as TR
from geometry_msgs.msg import PointStamped
from geometry_msgs.msg import TransformStamped
import geometry_msgs.msg as GM
from phantom_omni.msg import PhantomButtonEvent
from phantom_omni.msg import OmniFeedback
from std_msgs.msg import ColorRGBA
import visualization_msgs.msg as VM


###################
# NON-ROS IMPORTS #
###################
import trep
from trep import tx, ty, tz, rx, ry, rz
import sactrep
import numpy as np
import copy
import time
from scipy import signal


####################
# GLOBAL CONSTANTS #
####################

DT = 3./100.
M = 0.1 #kg
L = 1 # m
B = 0.01 # damping
g = 9.81 #m/s^2
MAXSTEP = 20 #m/s^2
<<<<<<< HEAD
SACEFFORT=0.03
=======
SACEFFORT=1
>>>>>>> b6f52204
BASEFRAME = "base"
CONTFRAME = "stylus"
SIMFRAME = "trep_world"
MASSFRAME = "pend_mass"
CARTFRAME = "cart"
SACFRAME = "SAC"
NQ = 3 #number of configuration variables in the system
NU = 1 #number of inputs in the system

def build_system(): #simulated trep system
    system = trep.System()
    frames = [
        ty('ys', name='y-stylus', kinematic=True),
        ty('yc',name=CARTFRAME, mass=M)]

    system.import_frames(frames)
    trep.constraints.PointOnPlane(system, 'y-stylus', (0.,1.0,0.), CARTFRAME)
    trep.potentials.Gravity(system, (0,0,-g))
    trep.forces.Damping(system, B)
    return system


def proj_func(x): #angle wrapping function
    x[1] = np.fmod(x[1]+np.pi, 2.0*np.pi)
    if(x[1] < 0):
        x[1] = x[1]+2.0*np.pi
    x[1] = x[1] - np.pi

def xdes_func(t, x, xdes):
    xdes[0] = 0.5*signal.square(np.pi/3*t)
    xdes[1] = 0.5*signal.square(np.pi/3*t)

def build_sac_control(system):
    sacsys=sactrep.Sac(system)
    sacsys.T = 0.5
<<<<<<< HEAD
    sacsys.lam = -5
=======
    sacsys.lam = -20
>>>>>>> b6f52204
    sacsys.maxdt = 0.2
    sacsys.ts = DT
    sacsys.usat = [[MAXSTEP, -MAXSTEP]]
    sacsys.calc_tm = DT
    sacsys.u2search = False
<<<<<<< HEAD
    sacsys.Q = np.diag([100,100,0,0]) # yc,th,ys,ycd,thd,ysd
    sacsys.P = 0*np.diag([0,0,0,0])
    sacsys.R = 0.3*np.identity(1)
=======
    sacsys.Q = np.diag([100,200,100,1,50,1]) # yc,th,ys,ycd,thd,ysd
    sacsys.P = 0*np.diag([0,0,0,0,0,0])
    sacsys.R = 0.3*np.identity(NU)
>>>>>>> b6f52204
    sacsys.set_proj_func(proj_func)
    sacsys.set_xdes_func(xdes_func)
    return sacsys

class PendSimulator:

    def __init__(self):
        rospy.loginfo("Creating PendSimulator class")
        
        # define running flag:
        self.running_flag = False
        self.grey_flag = False
        self.fb_flag = False # SAC feedback flag

        # setup markers
        self.setup_markers()
        
        # setup publishers, subscribers, timers:
        self.button_sub = rospy.Subscriber("omni1_button", PhantomButtonEvent, self.buttoncb)
        self.sim_timer = rospy.Timer(rospy.Duration(DT), self.timercb)
        self.mass_pub = rospy.Publisher("mass_point", PointStamped)
        self.cart_pub = rospy.Publisher("cart_point", PointStamped)
        self.sac_pub = rospy.Publisher("sac_point", PointStamped)
        self.marker_pub = rospy.Publisher("visualization_marker_array", VM.MarkerArray)
        self.force_pub = rospy.Publisher("omni1_force_feedback", OmniFeedback)
        self.br = tf.TransformBroadcaster()
        self.listener = tf.TransformListener()

        return

    def setup_markers(self):
        self.markers = VM.MarkerArray()
<<<<<<< HEAD
        # cart marker
        self.cart_marker = VM.Marker()
        self.cart_marker.action = VM.Marker.ADD
        self.cart_marker.header.frame_id = rospy.get_namespace() + SIMFRAME 
        self.cart_marker.lifetime = rospy.Duration(5*DT)
=======
        # mass marker
        self.mass_marker = VM.Marker()
        self.mass_marker.action = VM.Marker.ADD
        self.mass_marker.color = ColorRGBA(*[1.0, 1.0, 1.0, 1.0])
        self.mass_marker.header.frame_id = rospy.get_namespace() + SIMFRAME 
        self.mass_marker.lifetime = rospy.Duration(5*DT)
        self.mass_marker.scale = GM.Vector3(*[0.05, 0.05, 0.05])
        self.mass_marker.type = VM.Marker.SPHERE
        self.mass_marker.id = 0
        # link marker
        self.link_marker = copy.deepcopy(self.mass_marker)
        self.link_marker.type = VM.Marker.LINE_STRIP
        self.link_marker.color = ColorRGBA(*[0.1, 0.1, 1.0, 1.0])
        self.link_marker.scale = GM.Vector3(*[0.005, 0.05, 0.05])
        self.link_marker.id = 1
        #sac marker
        self.sac_marker = copy.deepcopy(self.mass_marker)
        self.sac_marker.type = VM.Marker.ARROW
        self.sac_marker.color = ColorRGBA(*[0.05, 1.0, 0.05, 1.0])
        self.sac_marker.lifetime = rospy.Duration(10*DT)
        self.sac_marker.scale = GM.Vector3(*[0.025, 0.05, 0.025])
        self.sac_marker.id = 2
        #cart marker
        self.cart_marker = copy.deepcopy(self.mass_marker)
>>>>>>> b6f52204
        self.cart_marker.type = VM.Marker.CUBE
        self.cart_marker.color = ColorRGBA(*[0.1, 0.5, 1.0, 0.9])
        self.cart_marker.scale = GM.Vector3(*[0.05, 0.05, 0.05])
        self.cart_marker.id = 3
        
        
<<<<<<< HEAD
        #sac marker
        self.sac_marker = copy.deepcopy(self.cart_marker)
        self.sac_marker.type = VM.Marker.CUBE
        self.sac_marker.color = ColorRGBA(*[0.05, 1.0, 0.05, 1.0])
        self.sac_marker.scale = GM.Vector3(*[0.05, 0.05, 0.05])
        self.sac_marker.id = 3

=======

        self.markers.markers.append(self.mass_marker)
        self.markers.markers.append(self.sac_marker)
        self.markers.markers.append(self.link_marker)
>>>>>>> b6f52204
        self.markers.markers.append(self.cart_marker)
        
        return
    
        
    def setup_integrator(self):
        self.system = build_system()
        self.sacsys = build_sac_control(self.system)
        self.mvi = trep.MidpointVI(self.system)
                    
        # get the position of the omni in the trep frame
        if self.listener.frameExists(SIMFRAME) and self.listener.frameExists(CONTFRAME):
            t = self.listener.getLatestCommonTime(SIMFRAME, CONTFRAME)
            try:
                position, quaternion = self.listener.lookupTransform(SIMFRAME, CONTFRAME, t)
            except (tf.Exception):
                rospy.logerr("Could not transform from "\
                             "{0:s} to {1:s}".format(SIMFRAME,CONTFRAME))
                return
        else:
            rospy.logerr("Could not find required frames "\
                         "for transformation from {0:s} to {1:s}".format(SIMFRAME,CONTFRAME))
            return

<<<<<<< HEAD
        self.q0 = np.array((position[1], position[1]))
=======
        self.q0 = np.array((2*position[1], 0.0, 2*position[1]))
>>>>>>> b6f52204
        self.dq0 = np.zeros(self.system.nQd) 
        self.mvi.initialize_from_state(0, self.q0, self.dq0)
        self.system.q = self.mvi.q1
        self.sacsys.init()
        return

    
    def timercb(self, data):
        if not self.running_flag:
            return
        if self.listener.frameExists(SIMFRAME) and self.listener.frameExists(CONTFRAME):
            t = self.listener.getLatestCommonTime(SIMFRAME, CONTFRAME)
            try:
                position, quaternion = self.listener.lookupTransform(SIMFRAME, CONTFRAME, t)
            except (tf.Exception):
                rospy.logerr("Could not transform from "\
                             "{0:s} to {1:s}".format(SIMFRAME,CONTFRAME))
                return
        else:
            rospy.logerr("Could not find required frames "\
                         "for transformation from {0:s} to {1:s}".format(SIMFRAME,CONTFRAME))
            return

        # now we can use this position to integrate the trep simulation:
        ucont = np.zeros(self.mvi.nk)
        ucont[self.system.kin_configs.index(self.system.get_config('ys'))] = 2*position[1]
        
        #compute the SAC control
        #toc = time.time()
        self.sacsys.calc_u()
<<<<<<< HEAD
        t_app = self.sacsys.t_app[1]-self.sacsys.t_app[0]
          #convert kinematic acceleration to new position of SAC marker amplify the change in pos by 3
        self.usac = self.system.q[0]+3*((self.system.dq[0]*t_app) + (0.5*self.sacsys.controls[0]*t_app*t_app))
=======
        #tic = time.time()
        #print (tic-toc)
        self.t_app = self.sacsys.t_app[1]-self.sacsys.t_app[0]
          #convert kinematic acceleration to new position of SAC marker/change in position amplified by 6
        self.usac = self.system.q[0]+6*((self.system.dq[0]*self.t_app) + (0.5*self.sacsys.controls[0]*self.t_app*self.t_app))
>>>>>>> b6f52204
                   
        # step integrator:
        try:
            self.mvi.step(self.mvi.t2 + DT,k2=ucont)
        except trep.ConvergenceError as e:
            rospy.loginfo("Could not take step: %s"%e.message)
            return
              
        # if we successfully integrated, let's publish the point and the tf

        ##cart sim   
 	pc = PointStamped()
        pc.header.stamp = rospy.Time.now()
        pc.header.frame_id = SIMFRAME
        # get transform from trep world to cart frame:
        gwc = self.system.get_frame(CARTFRAME).g()
        ptransc = gwc[0:3, -1]
        # print ptransc
        pc.point.x = ptransc[0]
        pc.point.y = ptransc[1]
        pc.point.z = ptransc[2]
        self.cart_pub.publish(pc)
        # now we can send the transform:
        qtransc = TR.quaternion_from_matrix(gwc)
        self.br.sendTransform(ptransc, qtransc, pc.header.stamp, CARTFRAME, SIMFRAME)
       
        ##sac sim   
 	pu = PointStamped()
        pu.header.stamp = rospy.Time.now()
        pu.header.frame_id = SIMFRAME
        # get transform from trep world to cart frame:
	gwu = copy.copy(gwc)
        gwu.itemset((1,3), self.usac)
	ptransu = gwu[0:3, -1]
        # print ptransc
        pu.point.x = ptransu[0]
        pu.point.y = ptransu[1]
        pu.point.z = ptransu[2]
        self.sac_pub.publish(pu)
        # now we can send the transform:
        qtransu = TR.quaternion_from_matrix(gwu)
        self.br.sendTransform(ptransu, qtransu, pu.header.stamp, SACFRAME, SIMFRAME)
        
        # now we can publish the markers:
        for m in self.markers.markers:
            m.header.stamp = pc.header.stamp
        #self.mass_marker.pose = GM.Pose(position=GM.Point(*ptrans))
        #p1 = GM.Point(*ptrans)
        #p2 = GM.Point(*ptransc)
        #self.link_marker.points = [p1, p2]
        self.cart_marker.pose = GM.Pose(position=GM.Point(*ptransc))
        #self.marker_pub.publish(self.markers)
        #self.render_forces()
        # now we can render the forces and update the SAC Marker every other iteration:
<<<<<<< HEAD
       # if self.fb_flag == False:
        self.sac_marker.pose = GM.Pose(position=GM.Point(*ptransu))
=======
        if self.fb_flag == False:
            self.render_forces()
            self.sac_marker.points = [GM.Point(*ptransc), GM.Point(*ptransu)]
            self.fb_flag = True
        else:
            self.fb_flag = False

>>>>>>> b6f52204
        self.marker_pub.publish(self.markers)
        self.render_forces()
       #     self.fb_flag = True
       # else:
       #     self.marker_pub.publish(self.markers)
        #    self.fb_flag = False

        
  
        return
        

    def render_forces(self):
        # get the position of the stylus in the omni's base frame
        if self.listener.frameExists(BASEFRAME) and self.listener.frameExists(CONTFRAME):
            t = self.listener.getLatestCommonTime(BASEFRAME, CONTFRAME)
            try:
                position, quaternion = self.listener.lookupTransform(BASEFRAME, CONTFRAME, t)
            except (tf.Exception):
                rospy.logerr("Could not transform from "\
                             "{0:s} to {1:s}".format(BASEFRAME,CONTFRAME))
                return
        else:
            rospy.logerr("Could not find required frames "\
                         "for transformation from {0:s} to {1:s}".format(BASEFRAME,CONTFRAME))
            return
        # get force magnitude
        fsac = np.array([0.,(SACEFFORT*self.sacsys.controls[0]*self.t_app),0.])
        # the following transform was figured out only through
        # experimentation. The frame that forces are rendered in is not aligned
        # with /trep_world or /base:
        fvec = np.array([fsac[1], fsac[2], fsac[0]])
        f = GM.Vector3(*fvec)
        p = GM.Vector3(*position)
        self.force_pub.publish(OmniFeedback(force=f, position=p))
        return
        
    def buttoncb(self, data):
        if data.grey_button == 1 and data.white_button == 0 and self.running_flag == False:
            rospy.loginfo("Integration primed")
            self.grey_flag = True
        elif data.grey_button == 0 and data.white_button == 0 and self.grey_flag == True and self.running_flag == False:
            # then we previously pushed only the grey button, and we just released it
            rospy.loginfo("Starting integration")
            self.setup_integrator()
            self.running_flag = True
        elif data.grey_button == 0 and data.white_button == 0 and self.grey_flag == True and self.running_flag == True:
            # then the sim is already running and nothing should happend
            rospy.loginfo("Integration already running")
        elif data.white_button == 1:
            rospy.loginfo("Integration stopped")
            self.grey_flag = False
            self.running_flag = False
            self.force_pub.publish(OmniFeedback(force=GM.Vector3(), position=GM.Vector3()))
        return



def main():
    """
    Run the main loop, by instatiating a System class, and then
    calling ros.spin
    """
    rospy.init_node('cart_pend_sim', log_level=rospy.INFO)

    try:
        sim = PendSimulator()
    except rospy.ROSInterruptException: pass

    rospy.spin()


if __name__=='__main__':
    main()<|MERGE_RESOLUTION|>--- conflicted
+++ resolved
@@ -7,13 +7,14 @@
 This node runs a timer that looks up the TF from the base link of the omni to
 the end of the stylus. It then uses the y-portion(right-left) of this pose to 
 drive a trep simulation. SAC is used to provide force feedback and the 
-location of a green marker to guide the user.
-The position of the cart is also published.
+direction and size of a green arrow to guide the user.
+The position of the cart and pendulum is also published.
 
 SUBSCRIBERS:
     - omni1_button (phantom_omni/PhantomButtonEvent)
 
 PUBLISHERS:
+    - mass_point (PointStamped)
     - cart_point (PointStamped)
     - sac_point (PointStamped)
     - visualization_marker_array (MarkerArray)
@@ -47,7 +48,6 @@
 import numpy as np
 import copy
 import time
-from scipy import signal
 
 
 ####################
@@ -60,11 +60,7 @@
 B = 0.01 # damping
 g = 9.81 #m/s^2
 MAXSTEP = 20 #m/s^2
-<<<<<<< HEAD
-SACEFFORT=0.03
-=======
 SACEFFORT=1
->>>>>>> b6f52204
 BASEFRAME = "base"
 CONTFRAME = "stylus"
 SIMFRAME = "trep_world"
@@ -78,8 +74,9 @@
     system = trep.System()
     frames = [
         ty('ys', name='y-stylus', kinematic=True),
-        ty('yc',name=CARTFRAME, mass=M)]
-
+        ty('yc',name=CARTFRAME, mass=M), [
+            rx('theta', name="pendShoulder"), [
+                tz(-L, name=MASSFRAME, mass=M)]]]
     system.import_frames(frames)
     trep.constraints.PointOnPlane(system, 'y-stylus', (0.,1.0,0.), CARTFRAME)
     trep.potentials.Gravity(system, (0,0,-g))
@@ -94,31 +91,20 @@
     x[1] = x[1] - np.pi
 
 def xdes_func(t, x, xdes):
-    xdes[0] = 0.5*signal.square(np.pi/3*t)
-    xdes[1] = 0.5*signal.square(np.pi/3*t)
+     xdes[1] = np.pi
 
 def build_sac_control(system):
     sacsys=sactrep.Sac(system)
     sacsys.T = 0.5
-<<<<<<< HEAD
-    sacsys.lam = -5
-=======
     sacsys.lam = -20
->>>>>>> b6f52204
     sacsys.maxdt = 0.2
     sacsys.ts = DT
     sacsys.usat = [[MAXSTEP, -MAXSTEP]]
     sacsys.calc_tm = DT
     sacsys.u2search = False
-<<<<<<< HEAD
-    sacsys.Q = np.diag([100,100,0,0]) # yc,th,ys,ycd,thd,ysd
-    sacsys.P = 0*np.diag([0,0,0,0])
-    sacsys.R = 0.3*np.identity(1)
-=======
     sacsys.Q = np.diag([100,200,100,1,50,1]) # yc,th,ys,ycd,thd,ysd
     sacsys.P = 0*np.diag([0,0,0,0,0,0])
     sacsys.R = 0.3*np.identity(NU)
->>>>>>> b6f52204
     sacsys.set_proj_func(proj_func)
     sacsys.set_xdes_func(xdes_func)
     return sacsys
@@ -151,13 +137,6 @@
 
     def setup_markers(self):
         self.markers = VM.MarkerArray()
-<<<<<<< HEAD
-        # cart marker
-        self.cart_marker = VM.Marker()
-        self.cart_marker.action = VM.Marker.ADD
-        self.cart_marker.header.frame_id = rospy.get_namespace() + SIMFRAME 
-        self.cart_marker.lifetime = rospy.Duration(5*DT)
-=======
         # mass marker
         self.mass_marker = VM.Marker()
         self.mass_marker.action = VM.Marker.ADD
@@ -182,27 +161,16 @@
         self.sac_marker.id = 2
         #cart marker
         self.cart_marker = copy.deepcopy(self.mass_marker)
->>>>>>> b6f52204
         self.cart_marker.type = VM.Marker.CUBE
         self.cart_marker.color = ColorRGBA(*[0.1, 0.5, 1.0, 0.9])
         self.cart_marker.scale = GM.Vector3(*[0.05, 0.05, 0.05])
         self.cart_marker.id = 3
         
         
-<<<<<<< HEAD
-        #sac marker
-        self.sac_marker = copy.deepcopy(self.cart_marker)
-        self.sac_marker.type = VM.Marker.CUBE
-        self.sac_marker.color = ColorRGBA(*[0.05, 1.0, 0.05, 1.0])
-        self.sac_marker.scale = GM.Vector3(*[0.05, 0.05, 0.05])
-        self.sac_marker.id = 3
-
-=======
 
         self.markers.markers.append(self.mass_marker)
         self.markers.markers.append(self.sac_marker)
         self.markers.markers.append(self.link_marker)
->>>>>>> b6f52204
         self.markers.markers.append(self.cart_marker)
         
         return
@@ -227,11 +195,7 @@
                          "for transformation from {0:s} to {1:s}".format(SIMFRAME,CONTFRAME))
             return
 
-<<<<<<< HEAD
-        self.q0 = np.array((position[1], position[1]))
-=======
         self.q0 = np.array((2*position[1], 0.0, 2*position[1]))
->>>>>>> b6f52204
         self.dq0 = np.zeros(self.system.nQd) 
         self.mvi.initialize_from_state(0, self.q0, self.dq0)
         self.system.q = self.mvi.q1
@@ -260,19 +224,10 @@
         ucont[self.system.kin_configs.index(self.system.get_config('ys'))] = 2*position[1]
         
         #compute the SAC control
-        #toc = time.time()
         self.sacsys.calc_u()
-<<<<<<< HEAD
-        t_app = self.sacsys.t_app[1]-self.sacsys.t_app[0]
-          #convert kinematic acceleration to new position of SAC marker amplify the change in pos by 3
-        self.usac = self.system.q[0]+3*((self.system.dq[0]*t_app) + (0.5*self.sacsys.controls[0]*t_app*t_app))
-=======
-        #tic = time.time()
-        #print (tic-toc)
         self.t_app = self.sacsys.t_app[1]-self.sacsys.t_app[0]
-          #convert kinematic acceleration to new position of SAC marker/change in position amplified by 6
+#convert kinematic acceleration to new position of SAC marker/change in position amplified by 6
         self.usac = self.system.q[0]+6*((self.system.dq[0]*self.t_app) + (0.5*self.sacsys.controls[0]*self.t_app*self.t_app))
->>>>>>> b6f52204
                    
         # step integrator:
         try:
@@ -282,7 +237,20 @@
             return
               
         # if we successfully integrated, let's publish the point and the tf
-
+        p = PointStamped()
+        p.header.stamp = rospy.Time.now()
+        p.header.frame_id = SIMFRAME
+        # get transform from trep world to mass frame:
+        gwm = self.system.get_frame(MASSFRAME).g()
+        ptrans = gwm[0:3, -1]
+        # print ptrans
+        p.point.x = ptrans[0]
+        p.point.y = ptrans[1]
+        p.point.z = ptrans[2]
+        self.mass_pub.publish(p)
+        # now we can send the transform:
+        qtrans = TR.quaternion_from_matrix(gwm)
+        self.br.sendTransform(ptrans, qtrans, p.header.stamp, MASSFRAME, SIMFRAME)
         ##cart sim   
  	pc = PointStamped()
         pc.header.stamp = rospy.Time.now()
@@ -318,19 +286,14 @@
         
         # now we can publish the markers:
         for m in self.markers.markers:
-            m.header.stamp = pc.header.stamp
-        #self.mass_marker.pose = GM.Pose(position=GM.Point(*ptrans))
-        #p1 = GM.Point(*ptrans)
-        #p2 = GM.Point(*ptransc)
-        #self.link_marker.points = [p1, p2]
+            m.header.stamp = p.header.stamp
+        self.mass_marker.pose = GM.Pose(position=GM.Point(*ptrans))
+        p1 = GM.Point(*ptrans)
+        p2 = GM.Point(*ptransc)
+        self.link_marker.points = [p1, p2]
         self.cart_marker.pose = GM.Pose(position=GM.Point(*ptransc))
-        #self.marker_pub.publish(self.markers)
-        #self.render_forces()
+       
         # now we can render the forces and update the SAC Marker every other iteration:
-<<<<<<< HEAD
-       # if self.fb_flag == False:
-        self.sac_marker.pose = GM.Pose(position=GM.Point(*ptransu))
-=======
         if self.fb_flag == False:
             self.render_forces()
             self.sac_marker.points = [GM.Point(*ptransc), GM.Point(*ptransu)]
@@ -338,15 +301,7 @@
         else:
             self.fb_flag = False
 
->>>>>>> b6f52204
         self.marker_pub.publish(self.markers)
-        self.render_forces()
-       #     self.fb_flag = True
-       # else:
-       #     self.marker_pub.publish(self.markers)
-        #    self.fb_flag = False
-
-        
   
         return
         
