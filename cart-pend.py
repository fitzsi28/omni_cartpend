import numpy as np
import trep
from trep import tx, ty, tz, rx, ry, rz
import sactrep
import matplotlib.pyplot as plt
import time

# set mass, length, and gravity:
DT = 3./100.
M = 0.1 #kg
L = 1.0 # m
B = 0.01 # damping
g = 9.81 #m/s^2
MAXSTEP = 20.0 #m/s^2
BASEFRAME = "base"
CONTFRAME = "stylus"
SIMFRAME = "trep_world"
MASSFRAME = "pend_mass"
CARTFRAME = "cart"

# define initial config and velocity

q0 = np.array([0, 0.0, 0]) # x = [x_cart, theta]
dq0 = np.array([0, 0, 0])

# define time parameters:
#dt = 0.0167
tf = 30.0

# create system
system = trep.System()
# define frames
frames = [
    ty('ys', name='y-stylus', kinematic=True),
    ty('yc',name=CARTFRAME, mass=M), [
        rx('theta', name="pendShoulder"), [
            tz(-L, name=MASSFRAME, mass=M)]]]
# add frames to system
system.import_frames(frames)
# add gravity potential
trep.potentials.Gravity(system, (0,0,-g))
# add a damping force on the cart
trep.forces.Damping(system, B)

#add a constraint
trep.constraints.PointOnPlane(system, 'y-stylus', (0.,1.0,0.), CARTFRAME)


#############
# SAC STUFF #
#############

def proj_func(x):
    x[1] = np.fmod(x[1]+np.pi, 2.0*np.pi)
    if(x[1] < 0):
        x[1] = x[1]+2.0*np.pi
    x[1] = x[1] - np.pi

def xdes_func(t, x, xdes):
    xdes[0] = 0.0
    xdes[1] = np.pi

sacsys = sactrep.Sac(system)

<<<<<<< HEAD
sacsys.T = 0.5
=======
sacsys.T = 0.5#1.0
>>>>>>> d7ef3b13
sacsys.lam = -20.0
sacsys.maxdt = 0.2
sacsys.ts = DT
sacsys.usat = [[MAXSTEP, -MAXSTEP]]
sacsys.calc_tm = DT
sacsys.u2search = False
sacsys.Q = np.diag([100,200,100,1,50,1]) # yc,th,ys,ycd,thd,ysd
sacsys.P = 0*np.diag([0,0,0,0,0,0])
sacsys.R = 0.3*np.identity(1)

sacsys.set_proj_func(proj_func)
sacsys.set_xdes_func(xdes_func)

# set initial conditions:
system.q = q0
system.dq = dq0

# init SAC:
sacsys.init()

# run loop:
q = np.array((system.q[0], system.dq[0],
               system.q[1], system.dq[1]))
u = np.array([sacsys.controls, sacsys.t_app[1]-sacsys.t_app[0]])
T = [sacsys.time]
Q = [system.q]

while sacsys.time < tf:
    #sacsys.Q = np.diag([np.power(system.q[0]/0.5,8),200,np.power(system.q[2]/0.5,8),0,50,0])
    tic = time.time()
    sacsys.step()
    toc = time.time()
    t_app = sacsys.t_app[1]-sacsys.t_app[0]
    xcalc = system.q[0]+(system.dq[0]*t_app) + (0.5*sacsys.controls[0]*t_app*t_app)
    fsac = sacsys.controls[0]*M*-1 #SAC resistive force
    q = np.vstack((q, np.hstack((system.q[0], system.q[1],
                                 system.lambda_(), fsac))))
    u = np.vstack((u, np.hstack([sacsys.controls, t_app])))
    T.append(sacsys.time)
    qtemp = sacsys.q
    proj_func(qtemp)
    Q = np.vstack((Q,qtemp))
    if np.abs(sacsys.time%1)<DT:
        print "time = ",(toc-tic)
        
plt.plot(T,Q[0:,:-1])
plt.plot(T,u[0:,0])
plt.show()    
np.savetxt("x_py.csv", q, fmt="%9.6f", delimiter=",")
np.savetxt("U_py.csv", u, fmt="%9.6f", delimiter=",")

# Visualize the system in action
trep.visual.visualize_3d([ trep.visual.VisualItem3D(system, T, Q) ])
<|MERGE_RESOLUTION|>--- conflicted
+++ resolved
@@ -62,11 +62,7 @@
 
 sacsys = sactrep.Sac(system)
 
-<<<<<<< HEAD
-sacsys.T = 0.5
-=======
 sacsys.T = 0.5#1.0
->>>>>>> d7ef3b13
 sacsys.lam = -20.0
 sacsys.maxdt = 0.2
 sacsys.ts = DT
